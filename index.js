const makeFetch = require('make-fetch')
const parseRange = require('range-parser')

<<<<<<< HEAD
const SUPPORTED_METHODS = ['GET', 'HEAD', 'PUT']

module.exports = function makeIPFSFetch ({ ipfs }) {
  return makeFetch(async ({ url, headers: reqHeaders, method, signal }) => {
    const { hostname, pathname, protocol, searchParams } = new URL(url)
    let ipfsPath = hostname ? hostname + pathname : pathname.slice(1)
=======
const SUPPORTED_METHODS = ['GET', 'HEAD', 'POST']

module.exports = function makeIPFSFetch ({ ipfs }) {
  return makeFetch(async ({ url, headers: reqHeaders, method, signal, body }) => {
    const { hostname, pathname } = new URL(url)
    const ipfsPath = hostname ? hostname + pathname : pathname.slice(1)
>>>>>>> cfe19870

    const headers = {}

    headers.Allow = SUPPORTED_METHODS.join(', ')

    try {
<<<<<<< HEAD
      if (method === 'HEAD') {
        if (protocol === 'ipns:') {
          ipfsPath = await ipfs.resolve(`/ipns${ensureSlash(ipfsPath)}`, { signal })
        }
=======
      if (method === 'POST') {
        // Node.js and browsers handle pathnames differently for IPFS URLs
        const path = (pathname && pathname.startsWith('///')) ? pathname.slice(2) : pathname
        const { cid } = await ipfs.add({
          path,
          content: body
        }, {
          wrapWithDirectory: true
        })
        const addedURL = `ipfs://${cid}${path}`
        return {
          statusCode: 200,
          headers,
          data: intoAsyncIterable(addedURL)
        }
      } else if (method === 'HEAD') {
>>>>>>> cfe19870
        if (pathname.endsWith('/')) {
          await collect(ipfs.ls(ipfsPath, { signal }))
        } else {
          headers['Accept-Ranges'] = 'bytes'
          const [file] = await collect(ipfs.get(ipfsPath, { signal, preload: false }))
          const { size } = file
          headers['Content-Length'] = `${size}`
        }
        return {
          statusCode: 200,
          headers,
          data: intoAsyncIterable('')
        }
      } else if (method === 'GET') {
        if (pathname.endsWith('/')) {
          // Probably a directory
          if (protocol === 'ipns:') {
            ipfsPath = await ipfs.resolve(`/ipns${ensureSlash(ipfsPath)}`, { signal })
          }

          let data = null

          const stats = await collect(ipfs.ls(ipfsPath, { signal }))
          const files = stats.map(({ name, type }) => (type === 'dir') ? `${name}/` : name)
          if (reqHeaders.Accept === 'application/json') {
            const json = JSON.stringify(files, null, '\t')
            data = intoAsyncIterable(json)
          } else {
            const page = `
<!DOCTYPE html>
<title>${url}</title>
<meta name="viewport" content="width=device-width, initial-scale=1" />
<h1>Index of ${pathname}</h1>
<ul>
  <li><a href="../">../</a></li>${files.map((file) => `
  <li><a href="${file}">./${file}</a></li>
`).join('')}
</ul>
`
            headers['Content-Type'] = 'text/html'
            data = page
          }

          return {
            statusCode: 200,
            headers,
            data: intoAsyncIterable(data)
          }
        } else {
          if (protocol === 'ipns:') {
            ipfsPath = await ipfs.resolve(`/ipns${ensureSlash(ipfsPath)}`, { signal })
          }
          headers['Accept-Ranges'] = 'bytes'

          // Probably a file
          const isRanged = reqHeaders.Range || reqHeaders.range
          const [{ size }] = await collect(ipfs.get(ipfsPath, { signal, preload: false }))

          if (isRanged) {
            const ranges = parseRange(size, isRanged)
            if (ranges && ranges.length && ranges.type === 'bytes') {
              const [{ start, end }] = ranges
              const length = (end - start + 1)
              headers['Content-Length'] = `${length}`
              headers['Content-Range'] = `bytes ${start}-${end}/${size}`
              return {
                statusCode: 206,
                headers,
                data: ipfs.cat(ipfsPath, { signal, offset: start, length })
              }
            } else {
              headers['Content-Length'] = `${size}`
              return {
                statusCode: 200,
                headers,
                data: ipfs.cat(ipfsPath, { signal })
              }
            }
          } else {
            headers['Content-Length'] = `${size}`
            return {
              statusCode: 200,
              headers,
              data: ipfs.cat(ipfsPath, { signal })
            }
          }
        }
      } else if (method === 'PUBLISH' && protocol === 'ipns:') {
        const keyName = searchParams.name
        const value = stripSlash(ipfsPath)
        const { name } = await ipfs.name.publish(value, { name: keyName })
        const nameURL = `ipns://${name.slice('/ipns/'.length)}`
        return {
          statusCode: 200,
          headers,
          body: intoAsyncIterable(nameURL)
        }
      } else {
        return {
          statusCode: 405,
          headers,
          data: intoAsyncIterable('')
        }
      }
    } catch (e) {
      const statusCode = e.code === 'ERR_NOT_FOUND' ? 404 : 500
      return {
        statusCode,
        headers,
        data: intoAsyncIterable(e.stack)
      }
    }
  })
}

async function * intoAsyncIterable (data) {
  yield Buffer.from(data)
}

async function collect (iterable) {
  const result = []
  for await (const item of iterable) {
    result.push(item)
  }

  return result
}

function ensureSlash (path) {
  if (!path.startsWith('/')) return '/' + path
  return path
}

function stripSlash (path) {
  if (path.startsWith('/')) return path.slice(1)
  return path
}<|MERGE_RESOLUTION|>--- conflicted
+++ resolved
@@ -1,33 +1,18 @@
 const makeFetch = require('make-fetch')
 const parseRange = require('range-parser')
 
-<<<<<<< HEAD
-const SUPPORTED_METHODS = ['GET', 'HEAD', 'PUT']
-
-module.exports = function makeIPFSFetch ({ ipfs }) {
-  return makeFetch(async ({ url, headers: reqHeaders, method, signal }) => {
-    const { hostname, pathname, protocol, searchParams } = new URL(url)
-    let ipfsPath = hostname ? hostname + pathname : pathname.slice(1)
-=======
-const SUPPORTED_METHODS = ['GET', 'HEAD', 'POST']
+const SUPPORTED_METHODS = ['GET', 'HEAD', 'PUT', 'POST']
 
 module.exports = function makeIPFSFetch ({ ipfs }) {
   return makeFetch(async ({ url, headers: reqHeaders, method, signal, body }) => {
-    const { hostname, pathname } = new URL(url)
-    const ipfsPath = hostname ? hostname + pathname : pathname.slice(1)
->>>>>>> cfe19870
+    const { hostname, pathname, protocol, searchParams } = new URL(url)
+    let ipfsPath = hostname ? hostname + pathname : pathname.slice(1)
 
     const headers = {}
 
     headers.Allow = SUPPORTED_METHODS.join(', ')
 
     try {
-<<<<<<< HEAD
-      if (method === 'HEAD') {
-        if (protocol === 'ipns:') {
-          ipfsPath = await ipfs.resolve(`/ipns${ensureSlash(ipfsPath)}`, { signal })
-        }
-=======
       if (method === 'POST') {
         // Node.js and browsers handle pathnames differently for IPFS URLs
         const path = (pathname && pathname.startsWith('///')) ? pathname.slice(2) : pathname
@@ -44,7 +29,9 @@
           data: intoAsyncIterable(addedURL)
         }
       } else if (method === 'HEAD') {
->>>>>>> cfe19870
+        if (protocol === 'ipns:') {
+          ipfsPath = await ipfs.resolve(`/ipns${ensureSlash(ipfsPath)}`, { signal })
+        }
         if (pathname.endsWith('/')) {
           await collect(ipfs.ls(ipfsPath, { signal }))
         } else {
